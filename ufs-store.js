/**
 * File store
 * @param options
 * @constructor
 */
UploadFS.Store = function (options) {
    var self = this;

    // Set default options
    options = _.extend({
        collection: null,
        filter: null,
        name: null,
        onFinishUpload: null,
        onRead: null,
        transformRead: null,
        transformWrite: null
    }, options);

    // Check instance
    if (!(self instanceof UploadFS.Store)) {
        throw new Error('UploadFS.Store is not an instance');
    }

    // todo remove migration warning
    if (options.transform) {
        console.warn('use transformWrite instead of transform, it will be removed in the next releases');
        options.transformWrite = options.transform;
    }

    // Check options
    if (!(options.collection instanceof Mongo.Collection)) {
        throw new TypeError('collection is not a Mongo.Collection');
    }
    if (options.filter && !(options.filter instanceof UploadFS.Filter)) {
        throw new TypeError('filter is not a UploadFS.Filter');
    }
    if (typeof options.name !== 'string') {
        throw new TypeError('name is not a string');
    }
    if (UploadFS.getStore(options.name)) {
        throw new TypeError('name already exists');
    }
    if (options.onFinishUpload && typeof options.onFinishUpload !== 'function') {
        throw new TypeError('onFinishUpload is not a function');
    }
    if (options.onRead && typeof options.onRead !== 'function') {
        throw new TypeError('onRead is not a function');
    }
    if (options.transformRead && typeof options.transformRead !== 'function') {
        throw new TypeError('transformRead is not a function');
    }
    if (options.transformWrite && typeof options.transformWrite !== 'function') {
        throw new TypeError('transformWrite is not a function');
    }

    // Public attributes
    self.onFinishUpload = options.onFinishUpload;
    self.onRead = options.onRead;

    // Private attributes
    var collection = options.collection;
    var filter = options.filter;
    var name = options.name;
    var transformRead = options.transformRead;
    var transformWrite = options.transformWrite;

    // Add the store to the list
    UploadFS.getStores()[name] = self;

    /**
     * Returns the collection
     * @return {Mongo.Collection}
     */
    self.getCollection = function () {
        return collection;
    };

    /**
     * Returns the file filter
     * @return {UploadFS.Filter}
     */
    self.getFilter = function () {
        return filter;
    };

    /**
     * Returns the store name
     * @return {string}
     */
    self.getName = function () {
        return name;
    };

    if (Meteor.isServer) {
        /**
         * Transforms the file on reading
         * @param from
         * @param to
         * @param fileId
         * @param file
         * @param request
         */
        self.transformRead = function (from, to, fileId, file, request) {
            if (typeof transformRead === 'function') {
                transformRead.call(self, from, to, fileId, file, request);
            } else {
                from.pipe(to);
            }
        };

        /**
         * Transforms the file on writing
         * @param from
         * @param to
         * @param fileId
         * @param file
         */
        self.transformWrite = function (from, to, fileId, file) {
<<<<<<< HEAD
            if (UploadFS.config.simulateWriteDelay) {
                Meteor._sleepForMs(UploadFS.config.simulateWriteDelay);
            }
=======
>>>>>>> f7da9eb0
            if (typeof transformWrite === 'function') {
                transformWrite.call(self, from, to, fileId, file);
            } else {
                from.pipe(to);
            }
        };
    }

    collection.before.insert(function (userId, file) {
        file.complete = false;
        file.uploading = true;
        file.store = name;
        file.extension = file.name.substr((~-file.name.lastIndexOf('.') >>> 0) + 2).toLowerCase();
        file.userId = userId;
    });

    collection.before.remove(function (userId, file) {
        if (Meteor.isServer) {
            // Delete the physical file in the store
            if (file.complete) {
                self.delete(file._id);
            }
            // Delete the temporary file if uploading
            if (file.uploading || !file.complete) {
                fs.unlink(UploadFS.getTempFilePath(file._id));
            }
        }
    });

    collection.deny({
        // Test filter on file insertion
        insert: function (userId, file) {
            filter && filter.check(file);
            return typeof options.insert === 'function'
                && !options.insert.apply(this, arguments);
        }
    });
};

/**
 * Returns the file URL
 * @param fileId
 */
UploadFS.Store.prototype.getFileURL = function (fileId) {
    var file = this.getCollection().findOne(fileId, {
        fields: {extension: 1}
    });
    var url = file && this.getURL() + '/' + fileId;
    if (file.extension && file.extension !== '') {
        url = url + '.' + file.extension
    }
    return url;
};

/**
 * Returns the store URL
 */
UploadFS.Store.prototype.getURL = function () {
    return Meteor.absoluteUrl(UploadFS.config.storesPath + '/' + this.getName(), {
        secure: UploadFS.config.https
    });
};

if (Meteor.isServer) {
    /**
     * Deletes a file async
     * @param fileId
     * @param callback
     */
    UploadFS.Store.prototype.delete = function (fileId, callback) {
        throw new Error('delete is not implemented');
    };

    /**
     * Returns the file read stream
     * @param fileId
     * @param file
     */
    UploadFS.Store.prototype.getReadStream = function (fileId, file) {
        throw new Error('getReadStream is not implemented');
    };

    /**
     * Returns the file write stream
     * @param fileId
     * @param file
     */
    UploadFS.Store.prototype.getWriteStream = function (fileId, file) {
        throw new Error('getWriteStream is not implemented');
    };

    /**
     * Called when a file has been uploaded
     * @param file
     */
    UploadFS.Store.prototype.onFinishUpload = function (file) {
    };

    /**
     * Called when a file is read from the store
     * @param fileId
     * @param file
     * @param request
     * @param response
     */
    UploadFS.Store.prototype.onRead = function (fileId, file, request, response) {
    };
}<|MERGE_RESOLUTION|>--- conflicted
+++ resolved
@@ -117,12 +117,6 @@
          * @param file
          */
         self.transformWrite = function (from, to, fileId, file) {
-<<<<<<< HEAD
-            if (UploadFS.config.simulateWriteDelay) {
-                Meteor._sleepForMs(UploadFS.config.simulateWriteDelay);
-            }
-=======
->>>>>>> f7da9eb0
             if (typeof transformWrite === 'function') {
                 transformWrite.call(self, from, to, fileId, file);
             } else {
