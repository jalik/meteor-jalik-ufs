--- conflicted
+++ resolved
@@ -25,11 +25,7 @@
 
 Package.describe({
     name: "jalik:ufs",
-<<<<<<< HEAD
-    version: "0.7.4_3",
-=======
     version: "0.7.5",
->>>>>>> 253090f9
     author: "karl.stein.pro@gmail.com",
     summary: "Base package for UploadFS",
     homepage: "https://github.com/jalik/jalik-ufs",
